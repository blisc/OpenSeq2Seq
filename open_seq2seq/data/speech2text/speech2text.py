# Copyright (c) 2018 NVIDIA Corporation
"""Data Layer for Speech-to-Text models"""

from __future__ import absolute_import, division, print_function
from __future__ import unicode_literals

import numpy as np
import pandas as pd
import tensorflow as tf
import six
from six import string_types
from six.moves import range

from open_seq2seq.data.data_layer import DataLayer
from open_seq2seq.data.utils import load_pre_existing_vocabulary
from .speech_utils import get_speech_features_from_file, get_speech_features
import sentencepiece as spm


class Speech2TextDataLayer(DataLayer):
  """Speech-to-text data layer class."""
  @staticmethod
  def get_required_params():
    return dict(DataLayer.get_required_params(), **{
        'num_audio_features': int,
        'input_type': ['spectrogram', 'mfcc', 'logfbank'],
        'vocab_file': str,
        'dataset_files': list,
    })

  @staticmethod
  def get_optional_params():
    return dict(DataLayer.get_optional_params(), **{
        'augmentation': dict,
        'pad_to': int,
        'max_duration': float,
        'bpe': bool,
        'autoregressive': bool,
        'syn_enable': bool,
        'syn_subdirs': list,
    })

  def __init__(self, params, model, num_workers, worker_id):
    """Speech-to-text data layer constructor.
    See parent class for arguments description.
    Config parameters:
    * **num_audio_features** (int) --- number of audio features to extract.
    * **input_type** (str) --- could be either "spectrogram" or "mfcc".
    * **vocab_file** (str) --- path to vocabulary file or sentencepiece model.
    * **dataset_files** (list) --- list with paths to all dataset .csv files.
    * **augmentation** (dict) --- optional dictionary with data augmentation
      parameters. Can contain "time_stretch_ratio", "noise_level_min" and
      "noise_level_max" parameters, e.g.::
        {
          'time_stretch_ratio': 0.05,
          'noise_level_min': -90,
          'noise_level_max': -60,
        }
      For additional details on these parameters see
      :func:`data.speech2text.speech_utils.augment_audio_signal` function.
    * **autoregressive** (bool) --- boolean indicating whether the model is
      autoregressive.
    * **syn_enable** (bool) --- boolean indicating whether the model is
      using synthetic data.
    * **syn_subdirs** (list) --- must be defined if using synthetic mode.
      Contains a list of subdirectories that hold the synthetica wav files.
    """
    super(Speech2TextDataLayer, self).__init__(params, model,
                                               num_workers, worker_id)

    self.params['autoregressive'] = self.params.get('autoregressive', False)
    self.autoregressive = self.params['autoregressive']
    self.params['bpe'] = self.params.get('bpe', False)
    if self.params['bpe']:
      self.sp = spm.SentencePieceProcessor()
      self.sp.Load(self.params['vocab_file'])
      self.params['tgt_vocab_size'] = len(self.sp) + 1
    else:
      self.params['char2idx'] = load_pre_existing_vocabulary(
          self.params['vocab_file'], read_chars=True,
      )
      if not self.autoregressive:
        # add one for implied blank token
        self.params['tgt_vocab_size'] = len(self.params['char2idx']) + 1
      else:
        num_chars_orig = len(self.params['char2idx'])
        self.params['tgt_vocab_size'] = num_chars_orig + 2
        self.start_index = num_chars_orig
        self.end_index = num_chars_orig + 1
        self.params['char2idx']['<S>'] = self.start_index
        self.params['char2idx']['</S>'] = self.end_index
        self.target_pad_value = self.end_index
      self.params['idx2char'] = {i: w for w,
                                 i in self.params['char2idx'].items()}
    self.target_pad_value = 0

    self._files = None
    if self.params["interactive"]:
      return
    for csv in params['dataset_files']:
      files = pd.read_csv(csv, encoding='utf-8')
      if self._files is None:
        self._files = files
      else:
        self._files = self._files.append(files)

    if self.params['mode'] != 'infer':
      cols = ['wav_filename', 'transcript']
    else:
      cols = 'wav_filename'

    self.all_files = self._files.loc[:, cols].values
    self._files = self.split_data(self.all_files)

    self._size = self.get_size_in_samples()
    self._dataset = None
    self._iterator = None
    self._input_tensors = None

    self.params['max_duration'] = params.get('max_duration', None)

  def split_data(self, data):
    if self.params['mode'] != 'train' and self._num_workers is not None:
      size = len(data)
      start = size // self._num_workers * self._worker_id
      if self._worker_id == self._num_workers - 1:
        end = size
      else:
        end = size // self._num_workers * (self._worker_id + 1)
      return data[start:end]
    else:
      return data

  @property
  def iterator(self):
    """Underlying tf.data iterator."""
    return self._iterator

  def build_graph(self):
    """Builds data processing graph using ``tf.data`` API."""
    if self.params['mode'] != 'infer':
      self._dataset = tf.data.Dataset.from_tensor_slices(self._files)
      if self.params['shuffle']:
        self._dataset = self._dataset.shuffle(self._size)
      self._dataset = self._dataset.repeat()
      self._dataset = self._dataset.prefetch(tf.contrib.data.AUTOTUNE)
      self._dataset = self._dataset.map(
          lambda line: tf.py_func(
              self._parse_audio_transcript_element,
              [line],
              [self.params['dtype'], tf.int32, tf.int32, tf.int32, tf.float32],
              stateful=False,
          ),
          num_parallel_calls=8,
      )
      if self.params['max_duration'] is not None:
        self._dataset = self._dataset.filter(
            lambda x, x_len, y, y_len, duration:
            tf.less_equal(duration, self.params['max_duration'])
        )
      self._dataset = self._dataset.map(
          lambda x, x_len, y, y_len, duration:
          [x, x_len, y, y_len],
          num_parallel_calls=8,
      )
      self._dataset = self._dataset.padded_batch(
          self.params['batch_size'],
          padded_shapes=([None, self.params['num_audio_features']],
                         1, [None], 1),
          padding_values=(
              tf.cast(0, self.params['dtype']), 0, self.target_pad_value, 0),
      )
    else:
      indices = self.split_data(
          np.array(list(map(str, range(len(self.all_files)))))
      )
      self._dataset = tf.data.Dataset.from_tensor_slices(
          np.hstack((indices[:, np.newaxis], self._files[:, np.newaxis]))
      )
      self._dataset = self._dataset.repeat()
      self._dataset = self._dataset.prefetch(tf.contrib.data.AUTOTUNE)
      self._dataset = self._dataset.map(
          lambda line: tf.py_func(
              self._parse_audio_element,
              [line],
              [self.params['dtype'], tf.int32, tf.int32, tf.float32],
              stateful=False,
          ),
          num_parallel_calls=8,
      )
      if self.params['max_duration'] is not None:
        self._dataset = self._dataset.filter(
            lambda x, x_len, idx, duration:
            tf.less_equal(duration, self.params['max_duration'])
        )
      self._dataset = self._dataset.map(
          lambda x, x_len, idx, duration:
          [x, x_len, idx],
          num_parallel_calls=8,
      )
      self._dataset = self._dataset.padded_batch(
          self.params['batch_size'],
          padded_shapes=([None, self.params['num_audio_features']], 1, 1)
      )

    self._iterator = self._dataset.prefetch(tf.contrib.data.AUTOTUNE)\
                         .make_initializable_iterator()

    if self.params['mode'] != 'infer':
      x, x_length, y, y_length = self._iterator.get_next()
      # need to explicitly set batch size dimension
      # (it is employed in the model)
      y.set_shape([self.params['batch_size'], None])
      y_length = tf.reshape(y_length, [self.params['batch_size']])
    else:
      x, x_length, x_id = self._iterator.get_next()
      x_id = tf.reshape(x_id, [self.params['batch_size']])

    x.set_shape([self.params['batch_size'], None,
                 self.params['num_audio_features']])
    x_length = tf.reshape(x_length, [self.params['batch_size']])

    self._input_tensors = {}
    self._input_tensors["source_tensors"] = [x, x_length]
    if self.params['mode'] != 'infer':
      self._input_tensors['target_tensors'] = [y, y_length]
    else:
      self._input_tensors['source_ids'] = [x_id]

  def create_interactive_placeholders(self):
    self._x = tf.placeholder(
        dtype=self.params['dtype'],
        shape=[
            self.params['batch_size'],
            None,
            self.params['num_audio_features']
        ]
    )
    self._x_length = tf.placeholder(
        dtype=tf.int32,
        shape=[self.params['batch_size']]
    )
    self._x_id = tf.placeholder(
        dtype=tf.int32,
        shape=[self.params['batch_size']]
    )

    self._input_tensors = {}
    self._input_tensors["source_tensors"] = [self._x, self._x_length]
    self._input_tensors['source_ids'] = [self._x_id]

  def create_feed_dict(self, model_in):
    """ Creates the feed dict for interactive infer

    Args:
      model_in (str or np.array): Either a str that contains the file path of the
        wav file, or a numpy array containing 1-d wav file.

    Returns:
      feed_dict (dict): Dictionary with values for the placeholders.
    """
    audio_arr = []
    audio_length_arr = []
    x_id_arr = []
    for line in model_in:
      if isinstance(line, string_types):
        audio, audio_length, x_id, _ = self._parse_audio_element([0, line])
      elif isinstance(line, np.ndarray):
        audio, audio_length, x_id, _ = self._get_audio(line)
      else:
        raise ValueError(
            "Speech2Text's interactive inference mode only supports string or",
            "numpy array as input. Got {}". format(type(line))
        )
      audio_arr.append(audio)
      audio_length_arr.append(audio_length)
      x_id_arr.append(x_id)
    max_len = np.max(audio_length_arr)
    for i, audio in enumerate(audio_arr):
      audio = np.pad(
          audio, ((0, max_len-len(audio)), (0,0)),
          "constant", constant_values=0.
      )
      audio_arr[i] = audio

    audio = np.reshape(
        audio_arr,
        [self.params['batch_size'],
         -1,
         self.params['num_audio_features']]
    )
    audio_length = np.reshape(audio_length_arr, [self.params['batch_size']])
    x_id = np.reshape(x_id_arr, [self.params['batch_size']])

    feed_dict = {
        self._x: audio,
        self._x_length: audio_length,
        self._x_id: x_id,
    }
    return feed_dict

  def _parse_audio_transcript_element(self, element):
    """Parses tf.data element from TextLineDataset into audio and text.
    Args:
      element: tf.data element from TextLineDataset.
    Returns:
      tuple: source audio features as ``np.array``, length of source sequence,
      target text as `np.array` of ids, target text length.
    """
    audio_filename, transcript = element
    if not six.PY2:
      transcript = str(transcript, 'utf-8')
      audio_filename = str(audio_filename, 'utf-8')
    if self.params['bpe']:
      target_indices = self.sp.EncodeAsIds(transcript)
    else:
      target_indices = [self.params['char2idx'][c] for c in transcript]
    if self.autoregressive:
      target_indices = target_indices + [self.end_index]
    target = np.array(target_indices)

<<<<<<< HEAD
=======
    if self.params.get("syn_enable", False):
      audio_filename = audio_filename.format(np.random.choice(self.params["syn_subdirs"]))

    pad_to = self.params.get('pad_to', 8)
>>>>>>> 0b21e2ab
    source, audio_duration = get_speech_features_from_file(
        audio_filename, self.params['num_audio_features'],
        pad_to=self.params.get('pad_to', 8),
        features_type=self.params['input_type'],
        augmentation=self.params.get('augmentation', None),
        cache_features=self.params.get('cache_features', False),
        cache_format=self.params.get('cache_format', 'hdf5'),
        cache_regenerate=self.params.get('cache_regenerate', False),
        params=self.params
    )
    return source.astype(self.params['dtype'].as_numpy_dtype()), \
        np.int32([len(source)]), \
        np.int32(target), \
        np.int32([len(target)]), \
        np.float32([audio_duration])

  def _get_audio(self, wav):
    """Parses audio from wav and returns array of audio features.
    Args:
      wav: numpy array containing wav

    Returns:
      tuple: source audio features as ``np.array``, length of source sequence,
      sample id.
    """
    pad_to = self.params.get('pad_to', 8)
    source, audio_duration = get_speech_features(
        wav, 16000., self.params['num_audio_features'], pad_to,
        features_type=self.params['input_type'],
        augmentation=self.params.get('augmentation', None),
    )
    return source.astype(self.params['dtype'].as_numpy_dtype()), \
        np.int32([len(source)]), np.int32([0]), \
        np.float32([audio_duration])

  def _parse_audio_element(self, id_and_audio_filename):
    """Parses audio from file and returns array of audio features.
    Args:
      id_and_audio_filename: tuple of sample id and corresponding
          audio file name.
    Returns:
      tuple: source audio features as ``np.array``, length of source sequence,
      sample id.
    """
    idx, audio_filename = id_and_audio_filename
    pad_to = self.params.get('pad_to', 8)
    source, audio_duration = get_speech_features_from_file(
        audio_filename, self.params['num_audio_features'], pad_to,
        features_type=self.params['input_type'],
        augmentation=self.params.get('augmentation', None),
    )
    return source.astype(self.params['dtype'].as_numpy_dtype()), \
        np.int32([len(source)]), np.int32([idx]), \
        np.float32([audio_duration])

  @property
  def input_tensors(self):
    """Dictionary with input tensors.
    ``input_tensors["source_tensors"]`` contains:
      * source_sequence
        (shape=[batch_size x sequence length x num_audio_features])
      * source_length (shape=[batch_size])
    ``input_tensors["target_tensors"]`` contains:
      * target_sequence
        (shape=[batch_size x sequence length])
      * target_length (shape=[batch_size])
    """
    return self._input_tensors

  def get_size_in_samples(self):
    """Returns the number of audio files."""
    return len(self._files)
<|MERGE_RESOLUTION|>--- conflicted
+++ resolved
@@ -319,13 +319,9 @@
       target_indices = target_indices + [self.end_index]
     target = np.array(target_indices)
 
-<<<<<<< HEAD
-=======
     if self.params.get("syn_enable", False):
       audio_filename = audio_filename.format(np.random.choice(self.params["syn_subdirs"]))
 
-    pad_to = self.params.get('pad_to', 8)
->>>>>>> 0b21e2ab
     source, audio_duration = get_speech_features_from_file(
         audio_filename, self.params['num_audio_features'],
         pad_to=self.params.get('pad_to', 8),
