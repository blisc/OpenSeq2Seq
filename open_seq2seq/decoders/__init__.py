# Copyright (c) 2018 NVIDIA Corporation
"""
This package contains various decoder.
A Decoder typically takes representation and produces data.
"""
from .convs2s_decoder import ConvS2SDecoder
from .decoder import Decoder
from .fc_decoders import FullyConnectedCTCDecoder, FullyConnectedDecoder
from .rnn_decoders import RNNDecoderWithAttention, \
                          BeamSearchRNNDecoderWithAttention
<<<<<<< HEAD

from .transformer_decoder import TransformerDecoder
from .fc_decoders import FullyConnectedCTCDecoder, FullyConnectedDecoder
from .tacotron2_decoder import Tacotron2Decoder
from .convs2s_decoder import ConvS2SDecoder
=======
from .transformer_decoder import TransformerDecoder
>>>>>>> e2dce356
<|MERGE_RESOLUTION|>--- conflicted
+++ resolved
@@ -8,12 +8,6 @@
 from .fc_decoders import FullyConnectedCTCDecoder, FullyConnectedDecoder
 from .rnn_decoders import RNNDecoderWithAttention, \
                           BeamSearchRNNDecoderWithAttention
-<<<<<<< HEAD
-
 from .transformer_decoder import TransformerDecoder
-from .fc_decoders import FullyConnectedCTCDecoder, FullyConnectedDecoder
 from .tacotron2_decoder import Tacotron2Decoder
-from .convs2s_decoder import ConvS2SDecoder
-=======
-from .transformer_decoder import TransformerDecoder
->>>>>>> e2dce356
+from .convs2s_decoder import ConvS2SDecoder