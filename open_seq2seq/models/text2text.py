--- conflicted
+++ resolved
@@ -90,16 +90,10 @@
             S_ID=self.decoder.params.get('GO_SYMBOL',
                                          SpecialTextTokens.S_ID.value),
             EOS_ID=self.decoder.params.get('END_SYMBOL',
-<<<<<<< HEAD
                                            SpecialTextTokens.EOS_ID),
             PAD_ID=self.decoder.params.get('PAD_SYMBOL',
                                            SpecialTextTokens.PAD_ID),
-=======
-                                           SpecialTextTokens.EOS_ID.value),
-            PAD_ID=self.decoder.params.get('PAD_SYMBOL',
-                                           SpecialTextTokens.PAD_ID.value),
->>>>>>> 8ba4997e
-            ignore_special=True, delim=' ',
+          ignore_special=True, delim=' ',
         ))
         input_strings.append(text_ids_to_string(
             input_sample[i],
@@ -107,15 +101,9 @@
             S_ID=self.decoder.params.get('GO_SYMBOL',
                                          SpecialTextTokens.S_ID.value),
             EOS_ID=self.decoder.params.get('END_SYMBOL',
-<<<<<<< HEAD
-                                       SpecialTextTokens.EOS_ID.value),
+                                           SpecialTextTokens.EOS_ID.value),
             PAD_ID=self.decoder.params.get('PAD_SYMBOL',
                                            SpecialTextTokens.PAD_ID),
-=======
-                                           SpecialTextTokens.EOS_ID.value),
-            PAD_ID=self.decoder.params.get('PAD_SYMBOL',
-                                           SpecialTextTokens.PAD_ID.value),
->>>>>>> 8ba4997e
             ignore_special=True, delim=' ',
         ))
     return input_strings, output_strings
